# Please refer to [**中文说明**](README_ZH.md)


<p align="center">
    <br>
    <img src="./pics/banner.png" width="500"/>
    <br>
<p>
<p align="center">
    <a href="https://github.com/airaria/TextBrewer/blob/master/LICENSE">
        <img alt="GitHub" src="https://img.shields.io/github/license/airaria/TextBrewer.svg?color=blue&style=flat-square">
    </a>
    <a href="https://textbrewer.readthedocs.io/">
        <img alt="Documentation" src="https://img.shields.io/website?down_message=offline&label=Documentation&up_message=online&url=https%3A%2F%2Ftextbrewer.readthedocs.io">
    </a>    
    <a href="https://pypi.org/project/textbrewer">
        <img alt="PyPI" src="https://img.shields.io/pypi/v/textbrewer">
    </a>    
    <a href="https://github.com/airaria/TextBrewer/releases">
        <img alt="GitHub release" src="https://img.shields.io/github/v/release/airaria/TextBrewer?include_prereleases">
    </a>
</p>

**TextBrewer** is a PyTorch-based model distillation toolkit for natural language processing. It includes various distillation techniques from both NLP and CV field and provides an easy-to-use distillation framework, which allows users to quickly experiment with the state-of-the-art distillation methods to compress the model with a relatively small sacrifice in the performance, increasing the inference speed and reducing the memory usage.

Paper: [https://arxiv.org/abs/2002.12620](https://arxiv.org/abs/2002.12620)

[Full Documentatio (public version)](https://textbrewer.readthedocs.io/)

## Update

<<<<<<< HEAD
**Apr 16, 2020**

* Fixed wrong call of zero_grad().
* Added new argument `max_grad_norm` to distillers' `train` method. It sets the gradient clipping. Default -1, i.e., no gradient clipping.
* Added new arguments `scheduler_class` and `scheduler_args` to distillers' `train` method. The old `scheduler` may affect convergence is deprecated in favor of `scheduler_class` and `scheduler_args`. See the documentation for details.

**Apr 7, 2020**
=======
**Apr 26, 2020**
>>>>>>> cdb8d123

* Added Chinese NER task (MSRA NER) results.
* Added results for distilling to T12-nano model, which has a similar strcuture to Electra-small.
* Updated some results of CoNLL-2003, CMRC 2018 and DRCD.

**Apr 22, 2020**

* Updated to 0.1.9 (added cache option which speeds up distillation; fixed some bugs). See details in [releases](https://github.com/airaria/TextBrewer/releases/tag/v0.1.9).
* Added experimential results for distilling Electra-base to Electra-small on Chinese tasks.
* TextBrewer has been accepted by [ACL 2020](http://acl2020.org) as a demo paper, please use our new [bib entry](#Citation).

**Mar 17, 2020**

* Added CoNLL-2003 English NER distillation example, see [examples/conll2003_example](examples/conll2003_example).

**Mar 11, 2020**

* Updated version number to 0.1.8.

**Mar 4，2020**

* Set `TrainingConfig.log_dir` to `None` to disable tensorboard.
* Add attribute `print_freq` to the distiller to control the frequency of logging.
* Add new argument `num_steps` to the `train` method of the distiller. If `num_steps` is specified, distiller will ignore `num_epochs`, and dataloader can have an unkonwn size, i.e., has no `__len__` attribute.
* Add new argument `batch_postprocessor` to the `train` method of the distiller to allow post-processing of batches.

**Mar 2, 2020**

* **Current version**: 0.1.7, the first public version.


## Table of Contents

<!-- TOC -->

| Section | Contents |
|-|-|
| [Introduction](#introduction) | Introduction to TextBrewer |
| [Installation](#installation) | How to install |
| [Workflow](#workflow) | Two stages of TextBrewer workflow |
| [Quickstart](#quickstart) | Example: distilling BERT-base to a 3-layer BERT |
| [Experiments](#experiments) | Distillation experiments on typical English and Chinese datasets |
| [Core Concepts](#core-concepts) | Brief explanations of the core concepts in TextBrewer |
| [FAQ](#faq) | Frequently asked questions |
| [Known Issues](#known-issues) | Known issues |
| [Citation](#citation) | Citation to TextBrewer |
| [Follow Us](#follow-us) | - |

<!-- /TOC -->

## Introduction
**Textbrewer** is designed for the knowledge distillation of NLP models. It provides various distillation methods and offers a distillation framework for quickly setting up experiments. 

The main features of **TextBrewer** are:

* Wide-support: it supports various model architectures (especially **transformer**-based models)
* Flexibility: design your own distillation scheme by combining different techniques; it also supports user-defined loss functions, modules, etc.
* Easy-to-use: users don't need to modify the model architectures
* Built for NLP: it is suitable for a wide variety of NLP tasks: text classification, machine reading comprehension, sequence labeling, ...

**TextBrewer** currently is shipped with the following distillation techniques: 

* Mixed soft-label and hard-label training
* Dynamic loss weight adjustment and temperature adjustment
* Various distillation loss functions: hidden states MSE, attention-matrix-based loss, neuron selectivity transfer, ...
* Freely adding intermediate features matching losses
* Multi-teacher distillation
* ...

**TextBrewer** includes:

1. **Distillers**: the cores of distillation. Different distillers perform different distillation modes. There are GeneralDistiller, MultiTeacherDistiller, BasicTrainer, etc. 
2. **Configurations and presets**: Configuration classes for training and distillation, and predefined distillation loss functions and strategies. 
3. **Utilities**: auxiliary tools such as model parameters analysis. 


To start distillation, users need to provide

1. the models (the trained **teacher** model and the un-trained **student** model)
2. datasets and experiment configurations 

**TextBrewer** has achieved impressive results on several typical NLP tasks. See [Experiments](#experiments).

See [Full Documentation](https://textbrewer.readthedocs.io/) for detailed usages.

## Installation

* Requirements
  * Python >= 3.6
  * PyTorch >= 1.1.0
  * TensorboardX or Tensorboard
  * NumPy
  * tqdm
  * Transformers >= 2.0 (optional, used by some examples)

* Install from PyPI

  ```shell
  pip install textbrewer
  ```

* Install from the Github source

  ```shell
  git clone https://github.com/airaria/TextBrewer.git
  pip install ./textbrewer
  ```

## Workflow

![](pics/distillation_workflow_en.png)

* **Stage 1**: Preparation:
  1. Train the teacher model
  2. Define and initialize the student model
  3. Construct a dataloader, an optimizer, and a learning rate scheduler

* **Stage 2**: Distillation with TextBrewer:
  1. Construct a **TraningConfig** and a **DistillationConfig**, initialize a **distiller**
  2. Define an **adaptor** and a **callback**. The **adaptor** is used for adaptation of model inputs and outputs. The **callback** is called by the distiller during training
  3. Call the **train** method of the **distiller**


## Quickstart

Here we show the usage of TextBrewer by distilling BERT-base to a 3-layer BERT.

Before distillation, we assume users have provided:

* A trained teacher model `teacher_model` (BERT-base) and a to-be-trained student model `student_model` (3-layer BERT).
* a `dataloader` of the dataset, an `optimizer` and a learning rate builder or class `scheduler_class ` and its args dict `scheduler_dict`.

Distill with TextBrewer:

```python 
import textbrewer
from textbrewer import GeneralDistiller
from textbrewer import TrainingConfig, DistillationConfig

# Show the statistics of model parameters
print("\nteacher_model's parametrers:")
result, _ = textbrewer.utils.display_parameters(teacher_model,max_level=3)
print (result)

print("student_model's parametrers:")
result, _ = textbrewer.utils.display_parameters(student_model,max_level=3)
print (result)

# Define an adaptor for translating the model inputs and outputs
def simple_adaptor(batch, model_outputs):
      # The second and third elements of model outputs are the logits and hidden states
    return {'logits': model_outputs[1],
            'hidden': model_outputs[2]}

# Training configuration 
train_config = TrainingConfig()
# Distillation configuration
# Matching different layers of the student and the teacher
distill_config = DistillationConfig(
    intermediate_matches=[    
     {'layer_T':0, 'layer_S':0, 'feature':'hidden', 'loss': 'hidden_mse','weight' : 1},
     {'layer_T':8, 'layer_S':2, 'feature':'hidden', 'loss': 'hidden_mse','weight' : 1}])

# Build distiller
distiller = GeneralDistiller(
    train_config=train_config, distill_config = distill_config,
    model_T = teacher_model, model_S = student_model, 
    adaptor_T = simple_adaptor, adaptor_S = simple_adaptor)

# Start!
with distiller:
    distiller.train(optimizer, dataloader, num_epochs=1, scheduler_class=scheduler_class, scheduler_args = scheduler_args, callback=None)
```

**Examples can be found in the `examples` directory :**

* [examples/random_token_example](examples/random_token_example) : a simple runable toy example which demonstrates the usage of TextBrewer. This example performs distillation on the text classification task with random tokens as inputs.
* [examples/cmrc2018\_example](examples/cmrc2018_example) (Chinese): distillation on CMRC 2018, a Chinese MRC task, using DRCD as data augmentation.
* [examples/mnli\_example](examples/mnli_example) (English): distillation on MNLI, an English sentence-pair classification task. This example also shows how to perform multi-teacher distillation.
* [examples/conll2003_example](examples/conll2003_example) (English): distillation on CoNLL-2003 English NER task, which is in form of sequence labeling.


## Experiments

We have performed distillation experiments on several typical English and Chinese NLP datasets. The setups and configurations are listed below.

### Models

* For English tasks, the teacher model is [**BERT-base-cased**](https://github.com/google-research/bert).
* For Chinese tasks, the teacher models are [**RoBERTa-wwm-ext**](https://github.com/ymcui/Chinese-BERT-wwm) and [**Electra-base**](https://github.com/ymcui/Chinese-ELECTRA) released by the Joint Laboratory of HIT and iFLYTEK Research.

We have tested different student models. To compare with public results, the student models are built with standard transformer blocks except for BiGRU which is a single-layer bidirectional GRU. The architectures are listed below. Note that the number of parameters includes the embedding layer but does not include the output layer of each specific task. 

#### English models

| Model                 | \#Layers | Hidden size | Feed-forward size | \#Params | Relative size |
| :--------------------- | --------- | ----------- | ----------------- | -------- | ------------- |
| BERT-base-cased (teacher) | 12        | 768         | 3072              | 108M     | 100%          |
| T6 (student)              | 6         | 768         | 3072              | 65M      | 60%           |
| T3 (student)              | 3         | 768         | 3072              | 44M      | 41%           |
| T3-small (student)        | 3         | 384         | 1536              | 17M      | 16%           |
| T4-Tiny (student)         | 4         | 312         | 1200              | 14M      | 13%           |
| T12-nano (student)        | 12        | 256         | 1024              | 17M      | 16%           |
| BiGRU (student)           | -         | 768         | -                 | 31M      | 29%           |

#### Chinese models

| Model                 | \#Layers | Hidden size | Feed-forward size | \#Params | Relative size   |
| :--------------------- | --------- | ----------- | ----------------- | -------- | ------------- |
| RoBERTa-wwm-ext (teacher) | 12        | 768         | 3072              | 102M      | 100%          |
| Electra-base (teacher)    | 12        | 768         | 3072              | 102M      | 100%          |
| T3 (student)              | 3         | 768         | 3072              | 38M       | 37%           |
| T3-small (student)        | 3         | 384         | 1536              | 14M       | 14%           |
| T4-Tiny (student)         | 4         | 312         | 1200              | 11M       | 11%           |
| Electra-small (student)   | 12        | 256         | 1024              | 12M       | 12%           |

* T6 archtecture is the same as [DistilBERT<sup>[1]</sup>](https://arxiv.org/abs/1910.01108), [BERT<sub>6</sub>-PKD<sup>[2]</sup>](https://arxiv.org/abs/1908.09355), and  [BERT-of-Theseus<sup>[3]</sup>](https://arxiv.org/abs/2002.02925).
* T4-tiny archtecture is the same as [TinyBERT<sup>[4]</sup>](https://arxiv.org/abs/1909.10351).
* T3 architecure is the same as [BERT<sub>3</sub>-PKD<sup>[2]</sup>](https://arxiv.org/abs/1908.09355).

### Distillation Configurations

```python
distill_config = DistillationConfig(temperature = 8, intermediate_matches = matches)
# Others arguments take the default values
```

`matches` are differnt for different models:

| Model        | matches                                             |
| :--------    | --------------------------------------------------- |
| BiGRU        | None                                                |
| T6           | L6_hidden_mse + L6_hidden_smmd                      |
| T3           | L3_hidden_mse + L3_hidden_smmd                      |
| T3-small     | L3n_hidden_mse + L3_hidden_smmd                     |
| T4-Tiny      | L4t_hidden_mse + L4_hidden_smmd                     |
| T12-nano     | small_hidden_mse + small_hidden_smmd                |
| Electra-small| small_hidden_mse + small_hidden_smmd                |

The definitions of matches are at [examples/matches/matches.py](examples/matches/matches.py).

We use GeneralDistiller in all the distillation experiments.

### Training Configurations

* Learning rate is 1e-4 (unless otherwise specified).  
* We train all the models for 30~60 epochs.

### Results on English Datasets

We experiment on the following typical Enlgish datasets:

| Dataset    | Task type | Metrics | \#Train | \#Dev | Note |
| :---------- | -------- | ------- | ------- | ---- | ---- | 
| [**MNLI**](https://www.nyu.edu/projects/bowman/multinli/)       | text classification | m/mm Acc | 393K    | 20K  | sentence-pair 3-class classification |
| [**SQuAD 1.1**](https://rajpurkar.github.io/SQuAD-explorer/)   | reading comprehension | EM/F1   | 88K     | 11K  | span-extraction machine reading comprehension | 
| [**CoNLL-2003**](https://www.clips.uantwerpen.be/conll2003/ner) | sequence labeling | F1      | 23K     | 6K   | named entity recognition |

We list the public results from [DistilBERT](https://arxiv.org/abs/1910.01108), [BERT-PKD](https://arxiv.org/abs/1908.09355), [BERT-of-Theseus](https://arxiv.org/abs/2002.02925), [TinyBERT](https://arxiv.org/abs/1909.10351) and our results below for comparison.

Public results:

  | Model (public) | MNLI  | SQuAD  | CoNLL-2003 |
  | :-------------  | --------------- | ------------- | --------------- |
  | DistilBERT (T6)    | 81.6 / 81.1 | 78.1 / 86.2   | -               |
  | BERT<sub>6</sub>-PKD (T6)     | 81.5 / 81.0     | 77.1 / 85.3   | -|
  | BERT-of-Theseus (T6) | 82.4/  82.1   | -        | -                |
  | BERT<sub>3</sub>-PKD (T3)     | 76.7 / 76.3     | -             | -|
  | TinyBERT (T4-tiny) | 82.8 / 82.9                | 72.7 / 82.1   | -|

Our results:

| Model (ours) | MNLI  | SQuAD  | CoNLL-2003 |
| :-------------  | --------------- | ------------- | --------------- |
| **BERT-base-cased** (teacher) | 83.7 / 84.0     | 81.5 / 88.6   | 91.1  |
| BiGRU          | -               | -             | 85.3            |
| T6             | 83.5 / 84.0     | 80.8 / 88.1   | 90.7            |
| T3             | 81.8 / 82.7     | 76.4 / 84.9   | 87.5            |
| T3-small       | 81.3 / 81.7     | 72.3 / 81.4   | 78.6            |
| T4-tiny        | 82.0 / 82.6     | 75.2 / 84.0   | 89.1            |
| T12-nano       | 83.2 / 83.9     | 79.0 / 86.6   | 89.6            |

**Note**:

1. The equivalent model structures of public models are shown in the brackets after their names. 
2. When distilling to T4-tiny, NewsQA is used for data augmentation on SQuAD and HotpotQA is used for data augmentation on CoNLL-2003.
3. When distilling to T12-nano, HotpotQA is used for data augmentation on CoNLL-2003.



### Results on Chinese Datasets

We experiment on the following typical Chinese datasets:


| Dataset | Task type | Metrics | \#Train | \#Dev | Note |
| :------- | ---- | ------- | ------- | ---- | ---- |
| [**XNLI**](https://github.com/google-research/bert/blob/master/multilingual.md) | text classification | Acc | 393K | 2.5K | Chinese translation version of MNLI |
| [**LCQMC**](http://icrc.hitsz.edu.cn/info/1037/1146.htm) | text classification | Acc | 239K | 8.8K | sentence-pair matching, binary classification |
| [**CMRC 2018**](https://github.com/ymcui/cmrc2018) | reading comprehension | EM/F1 | 10K | 3.4K | span-extraction machine reading comprehension |
| [**DRCD**](https://github.com/DRCKnowledgeTeam/DRCD) | reading comprehension | EM/F1 | 27K | 3.5K | span-extraction machine reading comprehension (Traditional Chinese) |
| [**MSRA NER**](https://faculty.washington.edu/levow/papers/sighan06.pdf) | sequence labeling | F1 | 45K | 3.4K (#Test) | Chinese named entity recognition |

The results are listed below.

| Model           | XNLI | LCQMC | CMRC 2018 | DRCD |
| :--------------- | ---------- | ----------- | ---------------- | ------------ |
| **RoBERTa-wwm-ext** (teacher) | 79.9       | 89.4        | 68.8 / 86.4      | 86.5 / 92.5  |
| T3          | 78.4       | 89.0        | 66.4 / 84.2      | 78.2 / 86.4  |
| T3-small    | 76.0       | 88.1        | 58.0 / 79.3      | 75.8 / 84.8  |
| T4-tiny     | 76.2       | 88.4        | 61.8 / 81.8      | 77.3 / 86.1  |

| Model                       | XNLI       | LCQMC       | CMRC 2018        | DRCD        | MSRA NER |
| :---------------------------| ---------- | ----------- | ---------------- | ------------|----------|
| **Electra-base** (teacher)) | 77.8       | 89.8        | 65.6 / 84.7     | 86.9 / 92.3  | 95.14    |
| Electra-small               | 77.7       | 89.3        | 66.5 / 84.9     | 85.5 / 91.3  | 93.48    |


**Note**:

1. Learning rate decay is not used in distillation on CMRC 2018 and DRCD.
2. CMRC 2018 and DRCD take each other as the augmentation dataset in the distillation.
3. The settings of training Electra-base teacher model can be found at [**Chinese-ELECTRA**](https://github.com/ymcui/Chinese-ELECTRA).
4. Electra-small student model is intialized with the [pretrained weights](https://github.com/ymcui/Chinese-ELECTRA).

## Core Concepts

### Configurations

* `TrainingConfig`: configuration related to general deep learning model training
* `DistillationConfig`: configuration related to distillation methods

### Distillers

Distillers are in charge of conducting the actual experiments. The following distillers are available:

* `BasicDistiller`: **single-teacher single-task** distillation, provides basic distillation strategies.
* `GeneralDistiller` (Recommended): **single-teacher single-task** distillation, supports intermediate features matching. **Recommended most of the time**.
* `MultiTeacherDistiller`: **multi-teacher** distillation, which distills multiple teacher models (of the same task) into a single student model. **This class doesn't support Intermediate features matching.**
* `MultiTaskDistiller`: **multi-task** distillation, which distills multiple teacher models (of different tasks) into a single student. **This class doesn't support Intermediate features matching.**
* `BasicTrainer`: Supervised training a single model on a labeled dataset, not for distillation. **It can be used to train a teacher model**.


### User-Defined Functions

In TextBrewer, there are two functions that should be implemented by users: **callback** and **adaptor**.

####  **Callback** 

At each checkpoint, after saving the student model, the callback function will be called by the distiller. A callback can be used to evaluate the performance of the student model at each checkpoint.

#### Adaptor
It converts the model inputs and outputs to the specified format so that they could be recognized by the distiller, and distillation losses can be computed. At each training step, batch and model outputs will be passed to the adaptor; the adaptor re-organizes the data and returns a dictionary.

For more details, see the explanations in [Full Documentation](https://textbrewer.readthedocs.io/).

## FAQ

**Q**: How to initialize the student model?

**A**: The student model could be randomly initialized (i.e., with no prior knowledge) or be initialized by pre-trained weights.
For example, when distilling a BERT-base model to a 3-layer BERT, you could initialize the student model with [RBT3](#https://github.com/ymcui/Chinese-BERT-wwm) (for Chinese tasks) or the first three layers of BERT (for English tasks) to avoid cold start problem. 
We recommend that users use pre-trained student models whenever possible to fully take advantage of large-scale pre-training.

**Q**: How to set training hyperparameters for the distillation experiments？

**A**: Knowledge distillation usually requires more training epochs and larger learning rate than training on the labeled dataset. For example, training SQuAD on BERT-base usually takes 3 epochs with lr=3e-5; however, distillation takes 30~50 epochs with lr=1e-4. **The conclusions are based on our experiments, and you are advised to try on your own data**.

## Known Issues

* Compatibility with FP16 training has not been tested.
* Multi-GPU training support is only available through `DataParallel` currently.

## Citation

If you find TextBrewer is helpful, please cite [our paper](https://arxiv.org/abs/2002.12620):
```
@InProceedings{textbrewer-acl2020-demo,
  author =  "Yang, Ziqing and Cui, Yiming and Chen, Zhipeng and Che, Wanxiang and Liu, Ting and Wang, Shijin and Hu, Guoping",
  title =   "{T}ext{B}rewer: {A}n {O}pen-{S}ource {K}nowledge {D}istillation {T}oolkit for {N}atural {L}anguage {P}rocessing",
  booktitle =   "Proceedings of the 58th Annual Meeting of the Association for Computational Linguistics: System Demonstrations",
  year =  "2020",
  publisher =   "Association for Computational Linguistics"
}
```

## Follow Us
Follow our official WeChat account to keep updated with our latest technologies!

![](pics/hfl_qrcode.jpg)<|MERGE_RESOLUTION|>--- conflicted
+++ resolved
@@ -29,7 +29,18 @@
 
 ## Update
 
-<<<<<<< HEAD
+**Apr 26, 2020**
+
+* Added Chinese NER task (MSRA NER) results.
+* Added results for distilling to T12-nano model, which has a similar strcuture to Electra-small.
+* Updated some results of CoNLL-2003, CMRC 2018 and DRCD.
+
+**Apr 22, 2020**
+
+* Updated to 0.1.9 (added cache option which speeds up distillation; fixed some bugs). See details in [releases](https://github.com/airaria/TextBrewer/releases/tag/v0.1.9).
+* Added experimential results for distilling Electra-base to Electra-small on Chinese tasks.
+* TextBrewer has been accepted by [ACL 2020](http://acl2020.org) as a demo paper, please use our new [bib entry](#Citation).
+
 **Apr 16, 2020**
 
 * Fixed wrong call of zero_grad().
@@ -37,19 +48,8 @@
 * Added new arguments `scheduler_class` and `scheduler_args` to distillers' `train` method. The old `scheduler` may affect convergence is deprecated in favor of `scheduler_class` and `scheduler_args`. See the documentation for details.
 
 **Apr 7, 2020**
-=======
-**Apr 26, 2020**
->>>>>>> cdb8d123
-
-* Added Chinese NER task (MSRA NER) results.
-* Added results for distilling to T12-nano model, which has a similar strcuture to Electra-small.
-* Updated some results of CoNLL-2003, CMRC 2018 and DRCD.
-
-**Apr 22, 2020**
-
-* Updated to 0.1.9 (added cache option which speeds up distillation; fixed some bugs). See details in [releases](https://github.com/airaria/TextBrewer/releases/tag/v0.1.9).
-* Added experimential results for distilling Electra-base to Electra-small on Chinese tasks.
-* TextBrewer has been accepted by [ACL 2020](http://acl2020.org) as a demo paper, please use our new [bib entry](#Citation).
+
+* Added an option `is_caching_logits` to `DistillationConfig`. If `is_caching_logits` is True, the distiller will cache the batches and the output logits of the teacher model, so that those logits will only be calcuated once. It will speed up the distillation process. This feature is **only available** for `BasicDistiller` and `MultiTeacherDistiller`. **Be caution of setting it to True on large datasets, since it will store the batches and logits into memory.**
 
 **Mar 17, 2020**
 

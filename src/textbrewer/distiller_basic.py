from .distiller_utils import *

class BasicDistiller(AbstractDistiller):
    """
    Performs **single-teacher single-task** distillation, provides basic distillation strategies.

    Args:
        train_config (:class:`TrainingConfig`): training configuration.
        distill_config (:class:`DistillationConfig`): distillation configuration.
        model_T (:class:`torch.nn.Module`): teacher model.
        model_S (:class:`torch.nn.Module`): student model.
        adaptor_T (Callable): teacher model's adaptor.
        adaptor_S (Callable): student model's adaptor.

    The roles of `adaptor_T` and `adaptor_S` are explained in :py:func:`adaptor`.

    """
    def __init__(self, train_config,
                       distill_config,
                 model_T,
                 model_S,
                 adaptor_T,
                 adaptor_S):
        super(BasicDistiller, self).__init__(train_config, distill_config, model_T, model_S, adaptor_T, adaptor_S)

    def save_and_callback(self,global_step, step, epoch, callback):
        logger.info(f"Saving at global step {global_step}, epoch step {step + 1} epoch {epoch+1}")
        coreModel = self.model_S.module if \
            'DataParallel' in self.model_S.__class__.__name__ else self.model_S
        state_dict = coreModel.state_dict()
        torch.save(state_dict, os.path.join(self.t_config.output_dir, f"gs{global_step}.pkl"))
        if callback is not None:
            logger.info("Running callback function...")
            callback(model=self.model_S, step=global_step)
            self.model_S.train()

    def write_loss(self, total_loss, writer_step):

        cpu_total_loss = total_loss.cpu().item() * self.t_config.gradient_accumulation_steps
        self.tb_writer.add_scalar('scalar/total_loss', cpu_total_loss, writer_step)

        #for name, loss in losses_dict.items():
        #    cpu_loss = loss.cpu().item() * self.t_config.gradient_accumulation_steps
        #    self.tb_writer.add_scalar(f"scalar/{name}", cpu_loss, writer_step)


    def train(self, optimizer, dataloader, num_epochs, scheduler_class=None, scheduler_args=None, scheduler=None, max_grad_norm = -1.0, num_steps=None, callback=None, batch_postprocessor=None, **args):
        """
        trains the student model.

        Args:
            optimizer: optimizer.
            dataloader: dataset iterator.
            num_epochs (int): number of training epochs.
            num_steps (int): number of training steps. If it is not None, distiller will ignore `num_epochs` and trains for `num_steps`, and dataloader can have an unkonwn size, i.e., has no `__len__` attribute. Dataloader will be cycled automatically after iterating over the whole dataset.
            callback (Callable): function called after each epoch, can be None. It is called as ``callback(model=self.model_S, step = global_step)``. It can be used to evaluate the model at each checkpoint.
            batch_postprocessor (Callable): a function for post-processing batches. It should take a batch and return a batch. Its output is fed to the models and adaptors.
            scheduler_class (class): the class of the scheduler to be constructed.
            scheduler_args (dict): arguments passed to the `scheduler_class` to construct the scheduler object.
<<<<<<< HEAD
            scheduler (deprecated): used to adjust learning rate, optional, can be None, deprecated in favor of `scheduler_class` and `scheduler_args`.
=======
            scheduler (deprecated): used to adjust learning rate, optional, can be None, is deprecated in favor of `scheduler_class` and `scheduler_args`.
>>>>>>> a06b0896
            max_grad_norm (float): Maximum norm for the gradients (-1 means no clipping). Default: -1.0
            **args: additional arguments fed to the model.
        Note:
            * If the batch is a list or tuple, model is called as: ``model(*batch, **args)``. Make sure the order of elements in the batch matches their order in ``model.forward``.
            * If the batch is a dict, model is called as: ``model(**batch,**args)``. Make sure the keys of the batch match the arguments of the ``model.forward``.
        Note:
            If you want to provide a lr scheduler, DON'T USE `scheduler` , use `scheduler_class` and `scheduler_args` instead. Example:

            .. code-block::

                from transformers import get_linear_schedule_with_warmup
                distiller.train(optimizer, scheduler_class = get_linear_schedule_with_warmup, scheduler_args= {'num_warmup_steps': 100, 'num_training_steps': 1000})
        """

        # update scheduler
        if scheduler_class is not None:
            # overwrite scheduler
            scheduler = scheduler_class(**{'optimizer':optimizer},**scheduler_args)

        if num_steps is not None:
            if self.d_config.is_caching_logits is True:
                logger.warning("is_caching_logits is True, but num_steps is not None!")
            total_global_steps = num_steps
            ckpt_steps =self.t_config.ckpt_steps
            print_every = ckpt_steps // self.print_freq
            if print_every == 0:
                print_every = ckpt_steps
            checkpoints = [ i * ckpt_steps for i in range(1,num_steps//ckpt_steps+1)] + [total_global_steps]
            logger.info(f"Total training steps: {total_global_steps}")
            logger.info(f"Checkpoints(step): {checkpoints}")

            global_step = 0
            writer_step = 0
            for step, batch in tqdm(enumerate(cycle(dataloader)),disable=None):
                if batch_postprocessor is not None:
                    batch = batch_postprocessor(batch)
                total_loss = self.train_on_batch(batch,args)
                total_loss /= self.t_config.gradient_accumulation_steps
                total_loss.backward()

                self.write_loss(total_loss, writer_step)
                writer_step += 1

                if (step+1)%self.t_config.gradient_accumulation_steps == 0:
                    if max_grad_norm > 0:
                        torch.nn.utils.clip_grad_norm_(self.model_S.parameters(), max_grad_norm)
                    optimizer.step()
                    if scheduler is not None:
                        scheduler.step()
                    optimizer.zero_grad()
                    global_step += 1
                    if self.d_config.kd_loss_weight_scheduler is not None:
                        self.d_config.kd_loss_weight = \
                            self.d_config.kd_loss_weight_scheduler(global_step/total_global_steps)
                    if self.d_config.hard_label_weight_scheduler is not None:
                        self.d_config.hard_label_weight = \
                            self.d_config.hard_label_weight_scheduler(global_step/total_global_steps)

                    if (global_step) % print_every == 0:
                        logger.info(f"Global step: {global_step}, epoch step:{step+1}")
                    if (global_step%ckpt_steps==0) or global_step==total_global_steps:
                        self.save_and_callback(global_step, step, 0, callback)
            logger.info("Training finished")
            return


        train_steps_per_epoch = len(dataloader)//self.t_config.gradient_accumulation_steps
        total_global_steps = train_steps_per_epoch * num_epochs
        print_every = train_steps_per_epoch // self.print_freq
        if print_every == 0:
            print_every = train_steps_per_epoch
        checkpoints = [int(train_steps_per_epoch*ci/self.t_config.ckpt_frequency) for ci in range(self.t_config.ckpt_frequency)]
        logger.info(f"Training steps per epoch: {train_steps_per_epoch}")
        logger.info(f"Checkpoints(step): {checkpoints}")

        global_step = 0
        writer_step = 0

        if self.d_config.is_caching_logits is True:
            logger.info(f"Caching batches and teacher's logits...")
            for step, batch in tqdm(enumerate(dataloader),disable=None):
                self.cache_logits(batch, args, batch_postprocessor)

        for current_epoch in tqdm(range(int(num_epochs)),disable=None):
            logger.info(f"Epoch {current_epoch+1}")
            optimizer.zero_grad()
            if self.d_config.is_caching_logits:
                random.shuffle(self.logits_cache)
                dataloader = self.logits_cache
            logger.info(f"Length of current epoch in forward batch: {len(dataloader)}")
            for step, batch in tqdm(enumerate(dataloader),disable=None):
                if self.d_config.is_caching_logits is False and batch_postprocessor is not None:
                        batch = batch_postprocessor(batch)
                total_loss = self.train_on_batch(batch,args)
                total_loss /= self.t_config.gradient_accumulation_steps
                total_loss.backward()

                self.write_loss(total_loss, writer_step)
                writer_step += 1

                if (step+1)%self.t_config.gradient_accumulation_steps == 0:
                    if max_grad_norm > 0:
                        torch.nn.utils.clip_grad_norm_(self.model_S.parameters(), max_grad_norm)
                    optimizer.step()
                    if scheduler is not None:
                        scheduler.step()
                    optimizer.zero_grad()
                    global_step += 1
                    if self.d_config.kd_loss_weight_scheduler is not None:
                        self.d_config.kd_loss_weight = \
                            self.d_config.kd_loss_weight_scheduler(global_step/total_global_steps)
                    if self.d_config.hard_label_weight_scheduler is not None:
                        self.d_config.hard_label_weight = \
                            self.d_config.hard_label_weight_scheduler(global_step/total_global_steps)

                    if (global_step) % print_every == 0:
                        logger.info(f"Global step: {global_step}, epoch step:{step+1}")
                        #logger.info(f"lrs:{[g['lr'] for g in optimizer.param_groups]}")
                    if (global_step%train_steps_per_epoch in checkpoints) \
                            and ((current_epoch+1)%self.t_config.ckpt_epoch_frequency==0 or current_epoch+1==num_epochs):
                        self.save_and_callback(global_step, step, current_epoch, callback)

            logger.info(f"Epoch {current_epoch+1} finished")

    def train_on_batch(self, batch, args):
        if self.d_config.is_caching_logits is False:
            if type(batch) is dict:
                for k,v in batch.items():
                    if type(v) is torch.Tensor:
                        batch[k] = v.to(self.t_config.device)
                with torch.no_grad():
                    results_T = self.model_T(**batch, **args)
                results_S = self.model_S(**batch, **args)
            else:
                batch = tuple(item.to(self.t_config.device) if type(item) is torch.Tensor else item for item in batch)
                with torch.no_grad():
                    results_T = self.model_T(*batch, **args)
                results_S = self.model_S(*batch, **args)
            results_T = post_adaptor(self.adaptor_T(batch,results_T))
            results_S = post_adaptor(self.adaptor_S(batch,results_S))

        else:
            batch, cached_logits = batch
            if type(batch) is dict:
                new_batch = {}
                for k,v in batch.items():
                    if type(v) is torch.Tensor:
                        new_batch[k] = v.to(self.t_config.device)
                    else:
                        new_batch[k] = v
                batch = new_batch
                results_S = self.model_S(**batch, **args)
            else:
                batch = tuple(item.to(self.t_config.device) if type(item) is torch.Tensor else item for item in batch)
                results_S = self.model_S(*batch, **args)
            results_S = post_adaptor(self.adaptor_S(batch,results_S))

            results_T = {'logits':[logits.to(self.t_config.device) for logits in cached_logits]}
            if 'logits_mask' in results_S:
                results_T['logits_mask'] = results_S['logits_mask']
    
        logits_list_T = results_T['logits']  # list of tensor
        logits_list_S = results_S['logits']  # list of tensor
        total_loss  = 0

        if 'logits_mask' in results_S:
            masks_list_S = results_S['logits_mask']
            logits_list_S = select_logits_with_mask(logits_list_S,masks_list_S)  #(mask_sum, num_of_class)
        if 'logits_mask' in results_T:
            masks_list_T = results_T['logits_mask']
            logits_list_T = select_logits_with_mask(logits_list_T,masks_list_T)  #(mask_sum, num_of_class)

        if self.d_config.probability_shift is True:
            labels_list = results_S['labels']
            for l_T, l_S, labels in zip(logits_list_T, logits_list_S, labels_list):
                l_T = probability_shift_(l_T, labels)
                if self.d_config.temperature_scheduler is not None:
                    temperature = self.d_config.temperature_scheduler(l_S, l_T, self.d_config.temperature)
                else:
                    temperature = self.d_config.temperature
                kd_loss = self.kd_loss(l_S, l_T, temperature) * self.d_config.kd_loss_weight
                total_loss += kd_loss
        else:
            for l_T,l_S in zip(logits_list_T,logits_list_S):
                if self.d_config.temperature_scheduler is not None:
                    temperature = self.d_config.temperature_scheduler(l_S, l_T, self.d_config.temperature)
                else:
                    temperature = self.d_config.temperature
                kd_loss = self.kd_loss(l_S, l_T, temperature) * self.d_config.kd_loss_weight
                total_loss += kd_loss

        if 'losses' in results_S:
            for loss in results_S['losses']:
                # in case of multi-GPU
                total_loss += loss.mean() * self.d_config.hard_label_weight

        return total_loss

    def cache_logits(self, batch, args, batch_postprocessor):
            if batch_postprocessor is not None:
                batch = batch_postprocessor(batch)

            if type(batch) is dict:
                new_batch = {}
                for k,v in batch.items():
                    if type(v) is torch.Tensor:
                        new_batch[k] = v.to(self.t_config.device)
                    else:
                        new_batch[k] = v
                with torch.no_grad():
                    results_T = self.model_T(**new_batch, **args)
            else:
                new_batch = tuple(item.to(self.t_config.device) if type(item) is torch.Tensor else item for item in batch)
                with torch.no_grad():
                    results_T = self.model_T(*new_batch, **args)
            results_T = post_adaptor(self.adaptor_T(batch,results_T))

            self.logits_cache.append([batch, [logits.to('cpu') for logits in results_T['logits']]])<|MERGE_RESOLUTION|>--- conflicted
+++ resolved
@@ -57,11 +57,7 @@
             batch_postprocessor (Callable): a function for post-processing batches. It should take a batch and return a batch. Its output is fed to the models and adaptors.
             scheduler_class (class): the class of the scheduler to be constructed.
             scheduler_args (dict): arguments passed to the `scheduler_class` to construct the scheduler object.
-<<<<<<< HEAD
-            scheduler (deprecated): used to adjust learning rate, optional, can be None, deprecated in favor of `scheduler_class` and `scheduler_args`.
-=======
             scheduler (deprecated): used to adjust learning rate, optional, can be None, is deprecated in favor of `scheduler_class` and `scheduler_args`.
->>>>>>> a06b0896
             max_grad_norm (float): Maximum norm for the gradients (-1 means no clipping). Default: -1.0
             **args: additional arguments fed to the model.
         Note:
